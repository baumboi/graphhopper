/*
 *  Licensed to GraphHopper GmbH under one or more contributor
 *  license agreements. See the NOTICE file distributed with this work for 
 *  additional information regarding copyright ownership.
 * 
 *  GraphHopper GmbH licenses this file to you under the Apache License, 
 *  Version 2.0 (the "License"); you may not use this file except in 
 *  compliance with the License. You may obtain a copy of the License at
 * 
 *       http://www.apache.org/licenses/LICENSE-2.0
 * 
 *  Unless required by applicable law or agreed to in writing, software
 *  distributed under the License is distributed on an "AS IS" BASIS,
 *  WITHOUT WARRANTIES OR CONDITIONS OF ANY KIND, either express or implied.
 *  See the License for the specific language governing permissions and
 *  limitations under the License.
 */
package com.graphhopper.http;

import com.bedatadriven.jackson.datatype.jts.JtsModule;
import com.codahale.metrics.MetricRegistry;
import com.fasterxml.jackson.annotation.JsonInclude;
import com.fasterxml.jackson.core.JsonGenerator;
import com.fasterxml.jackson.databind.BeanDescription;
import com.fasterxml.jackson.databind.SerializationConfig;
import com.fasterxml.jackson.databind.SerializerProvider;
import com.fasterxml.jackson.databind.module.SimpleModule;
import com.fasterxml.jackson.databind.ser.BeanPropertyWriter;
import com.fasterxml.jackson.databind.ser.BeanSerializerModifier;
import com.fasterxml.jackson.databind.util.ISO8601DateFormat;
import com.graphhopper.GHResponse;
import com.graphhopper.http.api.GHResponseSerializer;
import com.graphhopper.http.api.PathDetailDeserializer;
import com.graphhopper.http.api.PathDetailSerializer;
import com.graphhopper.http.cli.ImportCommand;
import com.graphhopper.http.resources.RootResource;
import com.graphhopper.util.details.PathDetail;
import io.dropwizard.Application;
import io.dropwizard.assets.AssetsBundle;
import io.dropwizard.setup.Bootstrap;
import io.dropwizard.setup.Environment;
import org.glassfish.hk2.utilities.binding.AbstractBinder;

import java.util.List;
import java.util.stream.Collectors;

public class GraphHopperApplication extends Application<GraphHopperServerConfiguration> {

    public static void main(String[] args) throws Exception {
        new GraphHopperApplication().run(args);
    }

    @Override
    public void initialize(Bootstrap<GraphHopperServerConfiguration> bootstrap) {
        bootstrap.addBundle(new GraphHopperBundle());
        bootstrap.addBundle(new AssetsBundle("/assets", "/webapp/", "index.html"));
        bootstrap.addCommand(new ImportCommand());
    }

    @Override
    public void run(GraphHopperServerConfiguration configuration, Environment environment) throws Exception {
<<<<<<< HEAD
        environment.jersey().register(new AbstractBinder() {
            @Override
            protected void configure() {
                bind(environment.metrics()).to(MetricRegistry.class);
            }
        });

=======
>>>>>>> cb0fad68
        environment.jersey().register(new GHJerseyViolationExceptionMapper());
        environment.getObjectMapper().setDateFormat(new ISO8601DateFormat());
        environment.getObjectMapper().registerModule(new JtsModule());
        environment.getObjectMapper().setSerializationInclusion(JsonInclude.Include.NON_NULL);
        // Because VirtualEdgeIteratorState has getters which throw Exceptions.
        // http://stackoverflow.com/questions/35359430/how-to-make-jackson-ignore-properties-if-the-getters-throw-exceptions
        environment.getObjectMapper().registerModule(new SimpleModule().setSerializerModifier(new BeanSerializerModifier() {
            @Override
            public List<BeanPropertyWriter> changeProperties(SerializationConfig config, BeanDescription beanDesc, List<BeanPropertyWriter> beanProperties) {
                return beanProperties.stream().map(bpw -> new BeanPropertyWriter(bpw) {
                    @Override
                    public void serializeAsField(Object bean, JsonGenerator gen, SerializerProvider prov) throws Exception {
                        try {
                            super.serializeAsField(bean, gen, prov);
                        } catch (Exception e) {
                            // Ignoring expected exception, see above.
                        }
                    }
                }).collect(Collectors.toList());
            }
        }));

        SimpleModule module = new SimpleModule();
        module.addSerializer(PathDetail.class, new PathDetailSerializer());
        module.addDeserializer(PathDetail.class, new PathDetailDeserializer());
        module.addSerializer(GHResponse.class, new GHResponseSerializer());
        environment.getObjectMapper().registerModule(module);

        environment.jersey().register(new RootResource());
    }
}<|MERGE_RESOLUTION|>--- conflicted
+++ resolved
@@ -59,16 +59,6 @@
 
     @Override
     public void run(GraphHopperServerConfiguration configuration, Environment environment) throws Exception {
-<<<<<<< HEAD
-        environment.jersey().register(new AbstractBinder() {
-            @Override
-            protected void configure() {
-                bind(environment.metrics()).to(MetricRegistry.class);
-            }
-        });
-
-=======
->>>>>>> cb0fad68
         environment.jersey().register(new GHJerseyViolationExceptionMapper());
         environment.getObjectMapper().setDateFormat(new ISO8601DateFormat());
         environment.getObjectMapper().registerModule(new JtsModule());
