FROM openjdk:8-jre

<<<<<<< HEAD
WORKDIR /var/graphhopper
=======
ENV JETTY_PORT 11111
ENV JAVA_OPTS "-server -Xconcurrentio -Xmx1g -Xms1g -XX:+UseG1GC -XX:MetaspaceSize=100M"

RUN mkdir -p /data && \
    mkdir -p /graphhopper
>>>>>>> 8f5ccd6f

ADD graphhopper-web-0.10-SNAPSHOT.jar /var/graphhopper/graphhopper-dw.jar
ADD vbb.yml /var/graphhopper/vbb.yml
ADD brandenburg-latest.osm.pbf /var/graphhopper/brandenburg-latest.osm.pbf
ADD 1190951.zip /var/graphhopper/1190951.zip

EXPOSE 8989 8990

<<<<<<< HEAD
ENTRYPOINT ["java", "-Xmx6000m", "-jar", "graphhopper-dw.jar", "server", "vbb.yml"]
=======
RUN ./graphhopper.sh buildweb

VOLUME [ "/data" ]

EXPOSE 11111

ENTRYPOINT [ "./graphhopper.sh", "web" ]

CMD [ "/data/europe_germany_berlin.pbf" ]
>>>>>>> 8f5ccd6f
<|MERGE_RESOLUTION|>--- conflicted
+++ resolved
@@ -1,25 +1,15 @@
-FROM openjdk:8-jre
+FROM openjdk:8-jdk
 
-<<<<<<< HEAD
-WORKDIR /var/graphhopper
-=======
 ENV JETTY_PORT 11111
 ENV JAVA_OPTS "-server -Xconcurrentio -Xmx1g -Xms1g -XX:+UseG1GC -XX:MetaspaceSize=100M"
 
 RUN mkdir -p /data && \
     mkdir -p /graphhopper
->>>>>>> 8f5ccd6f
 
-ADD graphhopper-web-0.10-SNAPSHOT.jar /var/graphhopper/graphhopper-dw.jar
-ADD vbb.yml /var/graphhopper/vbb.yml
-ADD brandenburg-latest.osm.pbf /var/graphhopper/brandenburg-latest.osm.pbf
-ADD 1190951.zip /var/graphhopper/1190951.zip
+COPY . /graphhopper/
 
-EXPOSE 8989 8990
+WORKDIR /graphhopper
 
-<<<<<<< HEAD
-ENTRYPOINT ["java", "-Xmx6000m", "-jar", "graphhopper-dw.jar", "server", "vbb.yml"]
-=======
 RUN ./graphhopper.sh buildweb
 
 VOLUME [ "/data" ]
@@ -28,5 +18,4 @@
 
 ENTRYPOINT [ "./graphhopper.sh", "web" ]
 
-CMD [ "/data/europe_germany_berlin.pbf" ]
->>>>>>> 8f5ccd6f
+CMD [ "/data/europe_germany_berlin.pbf" ]