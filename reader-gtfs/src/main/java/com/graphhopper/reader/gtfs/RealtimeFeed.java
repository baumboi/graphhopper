--- conflicted
+++ resolved
@@ -104,183 +104,6 @@
                         });
             });
         final List<VirtualEdgeIteratorState> additionalEdges = new ArrayList<>();
-<<<<<<< HEAD
-=======
-        final Graph overlayGraph = new Graph() {
-            int nNodes = 0;
-            int firstEdge = graph.getAllEdges().getMaxId()+1;
-            final NodeAccess nodeAccess = new NodeAccess() {
-                IntIntHashMap additionalNodeFields = new IntIntHashMap();
-
-                @Override
-                public int getAdditionalNodeField(int nodeId) {
-                    return 0;
-                }
-
-                @Override
-                public void setAdditionalNodeField(int nodeId, int additionalValue) {
-                    additionalNodeFields.put(nodeId, additionalValue);
-                }
-
-                @Override
-                public boolean is3D() {
-                    return false;
-                }
-
-                @Override
-                public int getDimension() {
-                    return 0;
-                }
-
-                @Override
-                public void ensureNode(int nodeId) {
-
-                }
-
-                @Override
-                public void setNode(int nodeId, double lat, double lon) {
-
-                }
-
-                @Override
-                public void setNode(int nodeId, double lat, double lon, double ele) {
-
-                }
-
-                @Override
-                public double getLatitude(int nodeId) {
-                    return 0;
-                }
-
-                @Override
-                public double getLat(int nodeId) {
-                    return 0;
-                }
-
-                @Override
-                public double getLongitude(int nodeId) {
-                    return 0;
-                }
-
-                @Override
-                public double getLon(int nodeId) {
-                    return 0;
-                }
-
-                @Override
-                public double getElevation(int nodeId) {
-                    return 0;
-                }
-
-                @Override
-                public double getEle(int nodeId) {
-                    return 0;
-                }
-            };
-            @Override
-            public Graph getBaseGraph() {
-                return null;
-            }
-
-            @Override
-            public int getNodes() {
-                return graph.getNodes() + nNodes;
-            }
-
-            @Override
-            public NodeAccess getNodeAccess() {
-                return nodeAccess;
-            }
-
-            @Override
-            public BBox getBounds() {
-                return null;
-            }
-
-            @Override
-            public EdgeIteratorState edge(int a, int b) {
-                return null;
-            }
-
-            @Override
-            public EdgeIteratorState edge(int a, int b, double distance, boolean bothDirections) {
-                int edge = firstEdge++;
-                final VirtualEdgeIteratorState newEdge = new VirtualEdgeIteratorState(-1,
-                        edge, a, b, 0,0, "", new PointList());
-                final VirtualEdgeIteratorState reverseNewEdge = new VirtualEdgeIteratorState(-1,
-                        edge, b, a, 0,0, "", new PointList());
-
-                newEdge.setReverseEdge(reverseNewEdge);
-                reverseNewEdge.setReverseEdge(newEdge);
-                additionalEdges.add(newEdge);
-//                additionalEdges.add(reverseNewEdge); //FIXME
-                return newEdge;
-            }
-
-            @Override
-            public EdgeIteratorState getEdgeIteratorState(int edgeId, int adjNode) {
-                return null;
-            }
-
-            @Override
-            public AllEdgesIterator getAllEdges() {
-                return null;
-            }
-
-            @Override
-            public EdgeExplorer createEdgeExplorer(EdgeFilter filter) {
-                return null;
-            }
-
-            @Override
-            public EdgeExplorer createEdgeExplorer() {
-                return null;
-            }
-
-            @Override
-            public Graph copyTo(Graph g) {
-                return null;
-            }
-
-            @Override
-            public GraphExtension getExtension() {
-                return staticGtfs;
-            }
-        };
-        final GtfsReader gtfsReader = new GtfsReader(feedKey, overlayGraph, encoder, null);
-        Instant timestamp = Instant.ofEpochSecond(feedMessage.getHeader().getTimestamp());
-        LocalDate dateToChange = timestamp.atZone(ZoneId.of(agency.agency_timezone)).toLocalDate(); //FIXME
-
-        feedMessage.getEntityList().stream()
-                .filter(GtfsRealtime.FeedEntity::hasTripUpdate)
-                .map(GtfsRealtime.FeedEntity::getTripUpdate)
-                .filter(tripUpdate -> tripUpdate.getTrip().getScheduleRelationship() == GtfsRealtime.TripDescriptor.ScheduleRelationship.ADDED)
-                .map(tripUpdate -> {
-                    Trip trip = new Trip();
-                    trip.trip_id = tripUpdate.getTrip().getTripId();
-                    trip.route_id = tripUpdate.getTrip().getRouteId();
-                    final List<StopTime> stopTimes = tripUpdate.getStopTimeUpdateList().stream()
-                            .map(stopTimeUpdate -> {
-                                final StopTime stopTime = new StopTime();
-                                stopTime.stop_sequence = stopTimeUpdate.getStopSequence();
-                                stopTime.stop_id = stopTimeUpdate.getStopId();
-                                stopTime.trip_id = trip.trip_id;
-                                final ZonedDateTime arrival_time = Instant.ofEpochSecond(stopTimeUpdate.getArrival().getTime()).atZone(ZoneId.of(agency.agency_timezone));
-                                stopTime.arrival_time = (int) Duration.between(arrival_time.truncatedTo(ChronoUnit.DAYS), arrival_time).getSeconds();
-                                final ZonedDateTime departure_time = Instant.ofEpochSecond(stopTimeUpdate.getArrival().getTime()).atZone(ZoneId.of(agency.agency_timezone));
-                                stopTime.departure_time = (int) Duration.between(departure_time.truncatedTo(ChronoUnit.DAYS), departure_time).getSeconds();
-                                return stopTime;
-                            })
-                            .collect(Collectors.toList());
-                    BitSet validOnDay = new BitSet();
-                    LocalDate startDate = feed.calculateStats().getStartDate();
-                    validOnDay.set((int) DAYS.between(startDate, dateToChange));
-                    return new GtfsReader.TripWithStopTimes(trip, stopTimes, validOnDay, Collections.emptySet(), Collections.emptySet());
-                })
-                .forEach(trip -> gtfsReader.addTrips(ZoneId.of(agency.agency_timezone), Collections.singletonList(trip), 0));
-        gtfsReader.wireUpStops();
-        gtfsReader.connectStopsToStationNodes();
->>>>>>> 1ce623d0
         return new RealtimeFeed(feed, agency, feedMessage, blockedEdges, additionalEdges);
     }
 
@@ -371,13 +194,10 @@
                 time = updatedStopTime.departure_time;
                 stopTimes.add(updatedStopTime);
                 logger.trace("Number of stop times: {}", stopTimes.size());
-<<<<<<< HEAD
-=======
                 if (stopTimeUpdate.getScheduleRelationship() == SKIPPED) {
                     cancelledArrivals.add(stopTimeUpdate.getStopSequence());
                     cancelledDepartures.add(stopTimeUpdate.getStopSequence());
                 }
->>>>>>> 1ce623d0
             } else if (stopTimeUpdate.getScheduleRelationship() == NO_DATA) {
             } else if (tripUpdate.getTrip().getScheduleRelationship() == GtfsRealtime.TripDescriptor.ScheduleRelationship.ADDED) {
                 final StopTime stopTime = new StopTime();
