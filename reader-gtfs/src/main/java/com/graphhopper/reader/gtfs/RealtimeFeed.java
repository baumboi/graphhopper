--- conflicted
+++ resolved
@@ -134,9 +134,6 @@
             });
 
         final List<VirtualEdgeIteratorState> additionalEdges = new ArrayList<>();
-<<<<<<< HEAD
-        return new RealtimeFeed(feed, agency, feedMessage, blockedEdges, delaysForAlightEdges, additionalEdges);
-=======
         final Graph overlayGraph = new Graph() {
             int nNodes = 0;
             int firstEdge = graph.getAllEdges().getMaxId()+1;
@@ -368,7 +365,6 @@
         gtfsReader.wireUpStops();
         gtfsReader.connectStopsToStationNodes();
         return new RealtimeFeed(staticGtfs, feed, agency, feedMessage, blockedEdges, delaysForAlightEdges, additionalEdges, tripDescriptors, stopSequences);
->>>>>>> 72ef9c11
     }
 
     boolean isBlocked(int edgeId) {
@@ -384,16 +380,7 @@
         if (feedMessage == null || !isThisRealtimeUpdateAboutThisLineRun(boardEdge.edge.edgeIteratorState, boardTime)) {
             return Optional.empty();
         } else {
-<<<<<<< HEAD
-            return feedMessage.getEntityList().stream()
-                    .filter(e -> e.hasTripUpdate())
-                    .map(e -> e.getTripUpdate())
-                    .filter(tu -> tu.getTrip().getTripId().equals(tripDescriptor.getTripId()))
-                    .map(tu -> toTripWithStopTimes(staticFeed, agency, tu))
-                    .findFirst();
-=======
             return findUpdate(tripDescriptor);
->>>>>>> 72ef9c11
         }
     }
 
