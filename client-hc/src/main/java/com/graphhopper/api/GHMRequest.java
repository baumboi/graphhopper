package com.graphhopper.api;

import com.graphhopper.GHLocation;
import com.graphhopper.GHRequest;
import com.graphhopper.util.shapes.GHPoint;

import java.util.ArrayList;
import java.util.HashSet;
import java.util.List;
import java.util.Set;

/**
 * @author Peter Karich
 */
public class GHMRequest extends GHRequest {

    private List<GHPoint> fromPoints;
    private List<GHPoint> toPoints;
    private List<String> fromPointHints;
    private List<String> toPointHints;
    boolean identicalLists = true;
    private final Set<String> outArrays = new HashSet<>(5);

    public GHMRequest() {
        this(10);
    }

    public GHMRequest(int size) {
        super(0);
        fromPoints = new ArrayList<>(size);
        toPoints = new ArrayList<>(size);
        fromPointHints = new ArrayList<>(size);
        toPointHints = new ArrayList<>(size);
    }

    /**
     * Currently: weights, times, distances and paths possible. Where paths is
     * the most expensive to calculate and limited to maximum 10*10 points (via
     * API end point).
     */
    public GHMRequest addOutArray(String type) {
        outArrays.add(type);
        return this;
    }

    public Set<String> getOutArrays() {
        return outArrays;
    }

    public GHMRequest addAllPoints(List<GHPoint> points) {
        for (GHPoint p : points) {
            addPoint(p);
        }
        return this;
    }

    @Override
<<<<<<< HEAD
    public List<GHLocation> getPoints() {
        throw new IllegalStateException("use getFromPlaces or getToPlaces");
=======
    public List<GHPoint> getPoints() {
        throw new IllegalStateException("use getFromPoints or getToPoints");
>>>>>>> 14d2d670
    }

    public List<GHPoint> getFromPoints() {
        return fromPoints;
    }

    public List<GHPoint> getToPoints() {
        return toPoints;
    }

    /**
     * This methods adds the coordinate as 'from' and 'to' to the request.
     */
    @Override
    public GHMRequest addPoint(GHPoint point) {
        fromPoints.add(point);
        toPoints.add(point);
        return this;
    }

    public GHMRequest addFromPoint(GHPoint point) {
        fromPoints.add(point);
        identicalLists = false;
        return this;
    }

    public GHMRequest setFromPoints(List<GHPoint> points) {
        fromPoints = points;
        identicalLists = false;
        return this;
    }

    public GHRequest addFromPointHint(String pointHint) {
        this.fromPointHints.add(pointHint);
        return this;
    }

    public GHRequest setFromPointHints(List<String> pointHints) {
        this.fromPointHints = pointHints;
        return this;
    }

    public List<String> getFromPointHints() {
        return fromPointHints;
    }

    public GHMRequest addToPoint(GHPoint point) {
        toPoints.add(point);
        identicalLists = false;
        return this;
    }

    public GHMRequest setToPoints(List<GHPoint> points) {
        toPoints = points;
        identicalLists = false;
        return this;
    }

    public GHRequest addToPointHint(String pointHint) {
        this.toPointHints.add(pointHint);
        return this;
    }

    public GHRequest setToPointHints(List<String> pointHints) {
        this.toPointHints = pointHints;
        return this;
    }

    public List<String> getToPointHints() {
        return toPointHints;
    }

    @Override
    public GHRequest setPointHints(List<String> pointHints) {
        super.setPointHints(pointHints);
        this.fromPointHints = pointHints;
        this.toPointHints = pointHints;
        return this;
    }

    @Override
    public List<String> getPointHints() {
        throw new IllegalStateException("Use getFromPointHints or getToPointHints");
    }

    @Override
    public boolean hasPointHints() {
        return this.fromPointHints.size() == this.fromPoints.size() && !fromPoints.isEmpty() &&
                this.toPointHints.size() == this.toPoints.size() && !toPoints.isEmpty();
    }
}<|MERGE_RESOLUTION|>--- conflicted
+++ resolved
@@ -55,13 +55,8 @@
     }
 
     @Override
-<<<<<<< HEAD
     public List<GHLocation> getPoints() {
         throw new IllegalStateException("use getFromPlaces or getToPlaces");
-=======
-    public List<GHPoint> getPoints() {
-        throw new IllegalStateException("use getFromPoints or getToPoints");
->>>>>>> 14d2d670
     }
 
     public List<GHPoint> getFromPoints() {
