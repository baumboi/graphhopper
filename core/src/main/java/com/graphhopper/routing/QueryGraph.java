/*
 *  Licensed to GraphHopper GmbH under one or more contributor
 *  license agreements. See the NOTICE file distributed with this work for 
 *  additional information regarding copyright ownership.
 * 
 *  GraphHopper GmbH licenses this file to you under the Apache License, 
 *  Version 2.0 (the "License"); you may not use this file except in 
 *  compliance with the License. You may obtain a copy of the License at
 * 
 *       http://www.apache.org/licenses/LICENSE-2.0
 * 
 *  Unless required by applicable law or agreed to in writing, software
 *  distributed under the License is distributed on an "AS IS" BASIS,
 *  WITHOUT WARRANTIES OR CONDITIONS OF ANY KIND, either express or implied.
 *  See the License for the specific language governing permissions and
 *  limitations under the License.
 */
package com.graphhopper.routing;

import com.carrotsearch.hppc.IntArrayList;
import com.carrotsearch.hppc.IntObjectMap;
import com.carrotsearch.hppc.predicates.IntObjectPredicate;
import com.carrotsearch.hppc.procedures.IntProcedure;
import com.graphhopper.coll.GHIntHashSet;
import com.graphhopper.coll.GHIntObjectHashMap;
import com.graphhopper.routing.util.AllEdgesIterator;
import com.graphhopper.routing.util.DefaultEdgeFilter;
import com.graphhopper.routing.util.EdgeFilter;
import com.graphhopper.storage.Graph;
import com.graphhopper.storage.GraphExtension;
import com.graphhopper.storage.NodeAccess;
import com.graphhopper.storage.TurnCostExtension;
import com.graphhopper.storage.index.QueryResult;
import com.graphhopper.util.*;
import com.graphhopper.util.shapes.BBox;
import com.graphhopper.util.shapes.GHPoint;
import com.graphhopper.util.shapes.GHPoint3D;

import java.util.*;

/**
 * A class which is used to query the underlying graph with real GPS points. It does so by
 * introducing virtual nodes and edges. It is lightweight in order to be created every time a new
 * query comes in, which makes the behaviour thread safe.
 * <p>
 * Calling any <tt>lookup</tt> method creates virtual edges between the tower nodes of the existing
 * graph and new virtual tower nodes. Every virtual node has two adjacent nodes and is connected
 * to each adjacent nodes via 2 virtual edges with opposite base node / adjacent node encoding.
 * However, the edge explorer returned by {@link #createEdgeExplorer()} only returns two
 * virtual edges per virtual node (the ones with correct base node).
 *
 * @author Peter Karich
 */
public class QueryGraph implements Graph {
    static final int VE_BASE = 0, VE_BASE_REV = 1, VE_ADJ = 2, VE_ADJ_REV = 3;
    private static final AngleCalc AC = Helper.ANGLE_CALC;
    public final Graph mainGraph;
    private final NodeAccess mainNodeAccess;
    public final int mainNodes;
    private final int mainEdges;
    private final QueryGraph baseGraph;
    private final GraphExtension wrappedExtension;
    // TODO when spreading it on different threads we need multiple independent explorers
    private final Map<Integer, EdgeExplorer> cacheMap = new HashMap<>(4);

    // For every virtual node there are 4 edges: base-snap, snap-base, snap-adj, adj-snap.
    List<VirtualEdgeIteratorState> virtualEdges;
    private List<QueryResult> queryResults;
    /**
     * Store lat,lon of virtual tower nodes.
     */
    private PointList virtualNodes;
    private final NodeAccess nodeAccess = new NodeAccess() {
        @Override
        public void ensureNode(int nodeId) {
            mainNodeAccess.ensureNode(nodeId);
        }

        @Override
        public boolean is3D() {
            return mainNodeAccess.is3D();
        }

        @Override
        public int getDimension() {
            return mainNodeAccess.getDimension();
        }

        @Override
        public double getLatitude(int nodeId) {
            if (isVirtualNode(nodeId))
                return virtualNodes.getLatitude(nodeId - mainNodes);
            return mainNodeAccess.getLatitude(nodeId);
        }

        @Override
        public double getLongitude(int nodeId) {
            if (isVirtualNode(nodeId))
                return virtualNodes.getLongitude(nodeId - mainNodes);
            return mainNodeAccess.getLongitude(nodeId);
        }

        @Override
        public double getElevation(int nodeId) {
            if (isVirtualNode(nodeId))
                return virtualNodes.getElevation(nodeId - mainNodes);
            return mainNodeAccess.getElevation(nodeId);
        }

        @Override
        public int getAdditionalNodeField(int nodeId) {
            if (isVirtualNode(nodeId))
                return 0;
            return mainNodeAccess.getAdditionalNodeField(nodeId);
        }

        @Override
        public void setNode(int nodeId, double lat, double lon) {
            throw new UnsupportedOperationException("Not supported yet.");
        }

        @Override
        public void setNode(int nodeId, double lat, double lon, double ele) {
            throw new UnsupportedOperationException("Not supported yet.");
        }

        @Override
        public void setAdditionalNodeField(int nodeId, int additionalValue) {
            throw new UnsupportedOperationException("Not supported yet.");
        }

        @Override
        public double getLat(int nodeId) {
            return getLatitude(nodeId);
        }

        @Override
        public double getLon(int nodeId) {
            return getLongitude(nodeId);
        }

        @Override
        public double getEle(int nodeId) {
            return getElevation(nodeId);
        }
    };

    // Use LinkedHashSet for predictable iteration order.
    private final Set<VirtualEdgeIteratorState> unfavoredEdges = new LinkedHashSet<>(5);

    private boolean useEdgeExplorerCache = false;

    public QueryGraph(Graph graph) {
        mainGraph = graph;
        mainNodeAccess = graph.getNodeAccess();
        mainNodes = graph.getNodes();
<<<<<<< HEAD
        mainEdges = graph.getAllEdges().getMaxId() + 1;
=======
        mainEdges = graph.getAllEdges().length();
>>>>>>> 7e9c82c2

        if (mainGraph.getExtension() instanceof TurnCostExtension)
            wrappedExtension = new QueryGraphTurnExt();
        else
            wrappedExtension = mainGraph.getExtension();

        // create very lightweight QueryGraph which uses variables from this QueryGraph (same virtual edges)
        baseGraph = new QueryGraph(graph.getBaseGraph(), this) {
            // override method to avoid stackoverflow
            @Override
            public QueryGraph setUseEdgeExplorerCache(boolean useEECache) {
                baseGraph.useEdgeExplorerCache = useEECache;
                return baseGraph;
            }
        };
    }

    /**
     * See 'lookup' for further variables that are initialized
     */
    private QueryGraph(Graph graph, QueryGraph superQueryGraph) {
        mainGraph = graph;
        baseGraph = this;
        wrappedExtension = superQueryGraph.wrappedExtension;
        mainNodeAccess = graph.getNodeAccess();
        mainNodes = superQueryGraph.mainNodes;
        mainEdges = superQueryGraph.mainEdges;
    }

    /**
     * Convenient method to initialize this QueryGraph with the two specified query results.
     *
     * @see #lookup(List)
     */
    public QueryGraph lookup(QueryResult fromRes, QueryResult toRes) {
        List<QueryResult> results = new ArrayList<QueryResult>(2);
        results.add(fromRes);
        results.add(toRes);
        lookup(results);
        return this;
    }

    /**
     * For all specified query results calculate snapped point and if necessary set closest node
     * to a virtual one and reverse closest edge. Additionally the wayIndex can change if an edge is
     * swapped.
     *
     * @see QueryGraph
     */
    public void lookup(List<QueryResult> resList) {
        if (isInitialized())
            throw new IllegalStateException("Call lookup only once. Otherwise you'll have problems for queries sharing the same edge.");

        // initialize all none-final variables
        virtualEdges = new ArrayList<VirtualEdgeIteratorState>(resList.size() * 2);
        virtualNodes = new PointList(resList.size(), mainNodeAccess.is3D());
        queryResults = new ArrayList<QueryResult>(resList.size());
        baseGraph.virtualEdges = virtualEdges;
        baseGraph.virtualNodes = virtualNodes;
        baseGraph.queryResults = queryResults;

        GHIntObjectHashMap<List<QueryResult>> edge2res = new GHIntObjectHashMap<List<QueryResult>>(resList.size());

        // Phase 1
        // calculate snapped point and swap direction of closest edge if necessary
        for (QueryResult res : resList) {
            // Do not create virtual node for a query result if it is directly on a tower node or not found
            if (res.getSnappedPosition() == QueryResult.Position.TOWER)
                continue;

            EdgeIteratorState closestEdge = res.getClosestEdge();
            if (closestEdge == null)
                throw new IllegalStateException("Do not call QueryGraph.lookup with invalid QueryResult " + res);

            int base = closestEdge.getBaseNode();

            // Force the identical direction for all closest edges.
            // It is important to sort multiple results for the same edge by its wayIndex
            boolean doReverse = base > closestEdge.getAdjNode();
            if (base == closestEdge.getAdjNode()) {
                // check for special case #162 where adj == base and force direction via latitude comparison
                PointList pl = closestEdge.fetchWayGeometry(0);
                if (pl.size() > 1)
                    doReverse = pl.getLatitude(0) > pl.getLatitude(pl.size() - 1);
            }

            if (doReverse) {
                closestEdge = closestEdge.detach(true);
                PointList fullPL = closestEdge.fetchWayGeometry(3);
                res.setClosestEdge(closestEdge);
                if (res.getSnappedPosition() == QueryResult.Position.PILLAR)
                    // ON pillar node
                    res.setWayIndex(fullPL.getSize() - res.getWayIndex() - 1);
                else
                    // for case "OFF pillar node"
                    res.setWayIndex(fullPL.getSize() - res.getWayIndex() - 2);

                if (res.getWayIndex() < 0)
                    throw new IllegalStateException("Problem with wayIndex while reversing closest edge:" + closestEdge + ", " + res);
            }

            // find multiple results on same edge
            int edgeId = closestEdge.getEdge();
            List<QueryResult> list = edge2res.get(edgeId);
            if (list == null) {
                list = new ArrayList<QueryResult>(5);
                edge2res.put(edgeId, list);
            }
            list.add(res);
        }

        // Phase 2 - now it is clear which points cut one edge
        // 1. create point lists
        // 2. create virtual edges between virtual nodes and its neighbor (virtual or normal nodes)
        edge2res.forEach(new IntObjectPredicate<List<QueryResult>>() {
            @Override
            public boolean apply(int edgeId, List<QueryResult> results) {
                // we can expect at least one entry in the results
                EdgeIteratorState closestEdge = results.get(0).getClosestEdge();
                final PointList fullPL = closestEdge.fetchWayGeometry(3);
                int baseNode = closestEdge.getBaseNode();
                // sort results on the same edge by the wayIndex and if equal by distance to pillar node
                Collections.sort(results, new Comparator<QueryResult>() {
                    @Override
                    public int compare(QueryResult o1, QueryResult o2) {
                        int diff = o1.getWayIndex() - o2.getWayIndex();
                        if (diff == 0) {
                            // sort by distance from snappedPoint to fullPL.get(wayIndex) if wayIndex is identical
                            GHPoint p1 = o1.getSnappedPoint();
                            GHPoint p2 = o2.getSnappedPoint();
                            if (p1.equals(p2))
                                return 0;

                            double fromLat = fullPL.getLatitude(o1.getWayIndex());
                            double fromLon = fullPL.getLongitude(o1.getWayIndex());
                            if (Helper.DIST_PLANE.calcNormalizedDist(fromLat, fromLon, p1.lat, p1.lon)
                                    > Helper.DIST_PLANE.calcNormalizedDist(fromLat, fromLon, p2.lat, p2.lon))
                                return 1;
                            return -1;
                        }
                        return diff;
                    }
                });

                GHPoint3D prevPoint = fullPL.toGHPoint(0);
                int adjNode = closestEdge.getAdjNode();
                int origTraversalKey = GHUtility.createEdgeKey(baseNode, adjNode, closestEdge.getEdge(), false);
                int origRevTraversalKey = GHUtility.createEdgeKey(baseNode, adjNode, closestEdge.getEdge(), true);
                long reverseFlags = closestEdge.detach(true).getFlags();
                int prevWayIndex = 1;
                int prevNodeId = baseNode;
                int virtNodeId = virtualNodes.getSize() + mainNodes;
                boolean addedEdges = false;

                // Create base and adjacent PointLists for all none-equal virtual nodes.
                // We do so via inserting them at the correct position of fullPL and cutting the
                // fullPL into the right pieces.
                for (int counter = 0; counter < results.size(); counter++) {
                    QueryResult res = results.get(counter);
                    if (res.getClosestEdge().getBaseNode() != baseNode)
                        throw new IllegalStateException("Base nodes have to be identical but were not: " + closestEdge + " vs " + res.getClosestEdge());

                    GHPoint3D currSnapped = res.getSnappedPoint();

                    // no new virtual nodes if exactly the same snapped point
                    if (prevPoint.equals(currSnapped)) {
                        res.setClosestNode(prevNodeId);
                        continue;
                    }

                    queryResults.add(res);
                    createEdges(origTraversalKey, origRevTraversalKey,
                            prevPoint, prevWayIndex,
                            res.getSnappedPoint(), res.getWayIndex(),
                            fullPL, closestEdge, prevNodeId, virtNodeId, reverseFlags);

                    virtualNodes.add(currSnapped.lat, currSnapped.lon, currSnapped.ele);

                    // add edges again to set adjacent edges for newVirtNodeId
                    if (addedEdges) {
                        virtualEdges.add(virtualEdges.get(virtualEdges.size() - 2));
                        virtualEdges.add(virtualEdges.get(virtualEdges.size() - 2));
                    }

                    addedEdges = true;
                    res.setClosestNode(virtNodeId);
                    prevNodeId = virtNodeId;
                    prevWayIndex = res.getWayIndex() + 1;
                    prevPoint = currSnapped;
                    virtNodeId++;
                }

                // two edges between last result and adjacent node are still missing if not all points skipped
                if (addedEdges)
                    createEdges(origTraversalKey, origRevTraversalKey,
                            prevPoint, prevWayIndex,
                            fullPL.toGHPoint(fullPL.getSize() - 1), fullPL.getSize() - 2,
                            fullPL, closestEdge, virtNodeId - 1, adjNode, reverseFlags);

                return true;
            }
        });
    }

    @Override
    public Graph getBaseGraph() {
        // Note: if the mainGraph of this QueryGraph is a CHGraph then ignoring the shortcuts will produce a
        // huge gap of edgeIds between base and virtual edge ids. The only solution would be to move virtual edges
        // directly after normal edge ids which is ugly as we limit virtual edges to N edges and waste memory or make everything more complex.
        return baseGraph;
    }

    public EdgeIteratorState getOriginalEdgeFromVirtNode(int nodeId) {
        return queryResults.get(nodeId - mainNodes).getClosestEdge();
    }

    public boolean isVirtualEdge(int edgeId) {
        return edgeId >= mainEdges;
    }

    public boolean isVirtualNode(int nodeId) {
        return nodeId >= mainNodes;
    }

    /**
     * This method is an experimental feature to reduce memory and CPU resources if there are many
     * locations ("hundreds") for one QueryGraph. It can make problems for custom or threaded
     * algorithms or when using custom EdgeFilters for EdgeExplorer creation. Another limitation is
     * that the same edge explorer is used even if a different vehicle/flagEncoder is chosen.
     * Currently we can cache only the ALL_EDGES filter or instances of the DefaultEdgeFilter where
     * three edge explorers will be created: forward OR backward OR both.
     */
    public QueryGraph setUseEdgeExplorerCache(boolean useEECache) {
        this.useEdgeExplorerCache = useEECache;
        this.baseGraph.setUseEdgeExplorerCache(useEECache);
        return this;
    }

    private void createEdges(int origTraversalKey, int origRevTraversalKey,
                             GHPoint3D prevSnapped, int prevWayIndex, GHPoint3D currSnapped, int wayIndex,
                             PointList fullPL, EdgeIteratorState closestEdge,
                             int prevNodeId, int nodeId, long reverseFlags) {
        int max = wayIndex + 1;
        // basePoints must have at least the size of 2 to make sure fetchWayGeometry(3) returns at least 2
        PointList basePoints = new PointList(max - prevWayIndex + 1, mainNodeAccess.is3D());
        basePoints.add(prevSnapped.lat, prevSnapped.lon, prevSnapped.ele);
        for (int i = prevWayIndex; i < max; i++) {
            basePoints.add(fullPL, i);
        }
        basePoints.add(currSnapped.lat, currSnapped.lon, currSnapped.ele);

        PointList baseReversePoints = basePoints.clone(true);
        double baseDistance = basePoints.calcDistance(Helper.DIST_PLANE);
        int virtEdgeId = mainEdges + virtualEdges.size();

        // edges between base and snapped point
        VirtualEdgeIteratorState baseEdge = new VirtualEdgeIteratorState(origTraversalKey,
                virtEdgeId, prevNodeId, nodeId, baseDistance, closestEdge.getFlags(), closestEdge.getName(), basePoints);
        VirtualEdgeIteratorState baseReverseEdge = new VirtualEdgeIteratorState(origRevTraversalKey,
                virtEdgeId, nodeId, prevNodeId, baseDistance, reverseFlags, closestEdge.getName(), baseReversePoints);
        baseEdge.setReverseEdge(baseReverseEdge);
        baseReverseEdge.setReverseEdge(baseEdge);
        virtualEdges.add(baseEdge);
        virtualEdges.add(baseReverseEdge);
    }

    /**
     * Set those edges at the virtual node (nodeId) to 'unfavored' that require at least a turn of
     * 100° from favoredHeading.
     * <p>
     *
     * @param nodeId         VirtualNode at which edges get unfavored
     * @param favoredHeading north based azimuth of favored heading between 0 and 360
     * @param incoming       if true, incoming edges are unfavored, else outgoing edges
     * @return boolean indicating if enforcement took place
     */
    public boolean enforceHeading(int nodeId, double favoredHeading, boolean incoming) {
        if (!isInitialized())
            throw new IllegalStateException("QueryGraph.lookup has to be called in before heading enforcement");

        if (Double.isNaN(favoredHeading))
            return false;

        if (!isVirtualNode(nodeId))
            return false;

        int virtNodeIDintern = nodeId - mainNodes;
        favoredHeading = AC.convertAzimuth2xaxisAngle(favoredHeading);

        // either penalize incoming or outgoing edges
        List<Integer> edgePositions = incoming ? Arrays.asList(VE_BASE, VE_ADJ_REV) : Arrays.asList(VE_BASE_REV, VE_ADJ);
        boolean enforcementOccurred = false;
        for (int edgePos : edgePositions) {
            VirtualEdgeIteratorState edge = virtualEdges.get(virtNodeIDintern * 4 + edgePos);

            PointList wayGeo = edge.fetchWayGeometry(3);
            double edgeOrientation;
            if (incoming) {
                int numWayPoints = wayGeo.getSize();
                edgeOrientation = AC.calcOrientation(wayGeo.getLat(numWayPoints - 2), wayGeo.getLon(numWayPoints - 2),
                        wayGeo.getLat(numWayPoints - 1), wayGeo.getLon(numWayPoints - 1));
            } else {
                edgeOrientation = AC.calcOrientation(wayGeo.getLat(0), wayGeo.getLon(0),
                        wayGeo.getLat(1), wayGeo.getLon(1));
            }

            edgeOrientation = AC.alignOrientation(favoredHeading, edgeOrientation);
            double delta = (edgeOrientation - favoredHeading);

            if (Math.abs(delta) > 1.74) // penalize if a turn of more than 100°
            {
                edge.setUnfavored(true);
                unfavoredEdges.add(edge);
                //also apply to opposite edge for reverse routing
                VirtualEdgeIteratorState reverseEdge = virtualEdges.get(virtNodeIDintern * 4 + getPosOfReverseEdge(edgePos));
                reverseEdge.setUnfavored(true);
                unfavoredEdges.add(reverseEdge);
                enforcementOccurred = true;
            }

        }
        return enforcementOccurred;
    }

    /**
     * Sets the virtual edge with virtualEdgeId and its reverse edge to 'unfavored', which
     * effectively penalizes both virtual edges towards an adjacent node of virtualNodeId.
     * This makes it more likely (but does not guarantee) that the router chooses a route towards
     * the other adjacent node of virtualNodeId.
     * <p>
     *
     * @param virtualNodeId  virtual node at which edges get unfavored
     * @param virtualEdgeId  this edge and the reverse virtual edge become unfavored
     */
    public void unfavorVirtualEdgePair(int virtualNodeId, int virtualEdgeId) {
        if (!isVirtualNode(virtualNodeId)) {
            throw new IllegalArgumentException("Node id " + virtualNodeId
                    + " must be a virtual node.");
        }

        VirtualEdgeIteratorState incomingEdge =
                (VirtualEdgeIteratorState) getEdgeIteratorState(virtualEdgeId, virtualNodeId);
        VirtualEdgeIteratorState reverseEdge = (VirtualEdgeIteratorState) getEdgeIteratorState(
                virtualEdgeId, incomingEdge.getBaseNode());
        incomingEdge.setUnfavored(true);
        unfavoredEdges.add(incomingEdge);
        reverseEdge.setUnfavored(true);
        unfavoredEdges.add(reverseEdge);
    }

    /**
     * Returns all virtual edges that have been unfavored via
     * {@link #enforceHeading(int, double, boolean)} or {@link #unfavorVirtualEdgePair(int, int)}.
     */
    public Set<EdgeIteratorState> getUnfavoredVirtualEdges() {
        // Need to create a new set to convert Set<VirtualEdgeIteratorState> to
        // Set<EdgeIteratorState>.
        return new LinkedHashSet<EdgeIteratorState>(unfavoredEdges);
    }

    /**
     * Removes the 'unfavored' status of all virtual edges.
     */
    public void clearUnfavoredStatus() {
        for (VirtualEdgeIteratorState edge : unfavoredEdges) {
            edge.setUnfavored(false);
        }
        unfavoredEdges.clear();
    }

    @Override
    public int getNodes() {
        return virtualNodes.getSize() + mainNodes;
    }

    @Override
    public NodeAccess getNodeAccess() {
        return nodeAccess;
    }

    @Override
    public BBox getBounds() {
        return mainGraph.getBounds();
    }

    @Override
    public EdgeIteratorState getEdgeIteratorState(int origEdgeId, int adjNode) {
        if (!isVirtualEdge(origEdgeId))
            return mainGraph.getEdgeIteratorState(origEdgeId, adjNode);

        int edgeId = origEdgeId - mainEdges;
        EdgeIteratorState eis = virtualEdges.get(edgeId);
        if (eis.getAdjNode() == adjNode || adjNode == Integer.MIN_VALUE)
            return eis;
        edgeId = getPosOfReverseEdge(edgeId);

        EdgeIteratorState eis2 = virtualEdges.get(edgeId);
        if (eis2.getAdjNode() == adjNode)
            return eis2;
        throw new IllegalStateException("Edge " + origEdgeId + " not found with adjNode:" + adjNode
                + ". found edges were:" + eis + ", " + eis2);
    }

    private int getPosOfReverseEdge(int edgeId) {
        // find reverse edge via convention. see virtualEdges comment above
        if (edgeId % 2 == 0)
            edgeId++;
        else
            edgeId--;

        return edgeId;
    }

    @Override
    public EdgeExplorer createEdgeExplorer(final EdgeFilter edgeFilter) {
        if (!isInitialized())
            throw new IllegalStateException("Call lookup before using this graph");

        if (useEdgeExplorerCache) {
            int counter = -1;
            if (edgeFilter instanceof DefaultEdgeFilter) {
                DefaultEdgeFilter dee = (DefaultEdgeFilter) edgeFilter;
                counter = 0;
                if (dee.acceptsBackward())
                    counter = 1;
                if (dee.acceptsForward())
                    counter += 2;

                if (counter == 0)
                    throw new IllegalStateException("You tried to use an edge filter blocking every access");

            } else if (edgeFilter == EdgeFilter.ALL_EDGES) {
                counter = 4;
            }

            if (counter >= 0) {
                EdgeExplorer cached = cacheMap.get(counter);
                if (cached == null) {
                    cached = createUncachedEdgeExplorer(edgeFilter);
                    cacheMap.put(counter, cached);
                }
                return cached;
            }
        }
        return createUncachedEdgeExplorer(edgeFilter);
    }

    private EdgeExplorer createUncachedEdgeExplorer(EdgeFilter edgeFilter) {
        // Iteration over virtual nodes needs to be thread safe if done from different explorer
        // so we need to create the mapping on EVERY call!
        // This needs to be a HashMap (and cannot be an array) as we also need to tweak edges for some mainNodes!
        // The more query points we have the more inefficient this map could be. Hmmh.
        final IntObjectMap<VirtualEdgeIterator> node2EdgeMap
                = new GHIntObjectHashMap<VirtualEdgeIterator>(queryResults.size() * 3);

        final EdgeExplorer mainExplorer = mainGraph.createEdgeExplorer(edgeFilter);
        final GHIntHashSet towerNodesToChange = new GHIntHashSet(queryResults.size());

        // 1. virtualEdges should also get fresh EdgeIterators on every createEdgeExplorer call!
        for (int i = 0; i < queryResults.size(); i++) {
            // create outgoing edges
            VirtualEdgeIterator virtEdgeIter = new VirtualEdgeIterator(2);
            EdgeIteratorState baseRevEdge = virtualEdges.get(i * 4 + VE_BASE_REV);
            if (edgeFilter.accept(baseRevEdge))
                virtEdgeIter.add(baseRevEdge);
            EdgeIteratorState adjEdge = virtualEdges.get(i * 4 + VE_ADJ);
            if (edgeFilter.accept(adjEdge))
                virtEdgeIter.add(adjEdge);

            int virtNode = mainNodes + i;
            node2EdgeMap.put(virtNode, virtEdgeIter);

            // replace edge list of neighboring tower nodes:
            // add virtual edges only and collect tower nodes where real edges will be added in step 2.
            //
            // base node
            int towerNode = baseRevEdge.getAdjNode();
            if (!isVirtualNode(towerNode)) {
                towerNodesToChange.add(towerNode);
                addVirtualEdges(node2EdgeMap, edgeFilter, true, towerNode, i);
            }

            // adj node
            towerNode = adjEdge.getAdjNode();
            if (!isVirtualNode(towerNode)) {
                towerNodesToChange.add(towerNode);
                addVirtualEdges(node2EdgeMap, edgeFilter, false, towerNode, i);
            }
        }

        // 2. the connected tower nodes from mainGraph need fresh EdgeIterators with possible fakes
        // where 'fresh' means independent of previous call and respecting the edgeFilter
        // -> setup fake iterators of detected tower nodes (virtual edges are already added)
        towerNodesToChange.forEach(new IntProcedure() {
            @Override
            public void apply(int value) {
                fillVirtualEdges(node2EdgeMap, value, mainExplorer);
            }
        });

        return new EdgeExplorer() {
            @Override
            public EdgeIterator setBaseNode(int baseNode) {
                VirtualEdgeIterator iter = node2EdgeMap.get(baseNode);
                if (iter != null)
                    return iter.reset();

                return mainExplorer.setBaseNode(baseNode);
            }
        };
    }

    /**
     * Creates a fake edge iterator pointing to multiple edge states.
     */
    private void addVirtualEdges(IntObjectMap<VirtualEdgeIterator> node2EdgeMap, EdgeFilter filter, boolean base,
                                 int node, int virtNode) {
        VirtualEdgeIterator existingIter = node2EdgeMap.get(node);
        if (existingIter == null) {
            existingIter = new VirtualEdgeIterator(10);
            node2EdgeMap.put(node, existingIter);
        }
        EdgeIteratorState edge = base
                ? virtualEdges.get(virtNode * 4 + VE_BASE)
                : virtualEdges.get(virtNode * 4 + VE_ADJ_REV);
        if (filter.accept(edge))
            existingIter.add(edge);
    }

    void fillVirtualEdges(IntObjectMap<VirtualEdgeIterator> node2Edge, int towerNode, EdgeExplorer mainExpl) {
        if (isVirtualNode(towerNode))
            throw new IllegalStateException("Node should not be virtual:" + towerNode + ", " + node2Edge);

        VirtualEdgeIterator vIter = node2Edge.get(towerNode);
        IntArrayList ignoreEdges = new IntArrayList(vIter.count() * 2);
        while (vIter.next()) {
            EdgeIteratorState edge = queryResults.get(vIter.getAdjNode() - mainNodes).getClosestEdge();
            ignoreEdges.add(edge.getEdge());
        }
        vIter.reset();
        EdgeIterator iter = mainExpl.setBaseNode(towerNode);
        while (iter.next()) {
            if (!ignoreEdges.contains(iter.getEdge()))
                vIter.add(iter.detach(false));
        }
    }

    private boolean isInitialized() {
        return queryResults != null;
    }

    @Override
    /**
     * @see QueryGraph
     */
    public EdgeExplorer createEdgeExplorer() {
        return createEdgeExplorer(EdgeFilter.ALL_EDGES);
    }

    @Override
    public AllEdgesIterator getAllEdges() {
        throw new UnsupportedOperationException("Not supported yet.");
    }

    @Override
    public EdgeIteratorState edge(int a, int b) {
        throw exc();
    }

    public EdgeIteratorState edge(int a, int b, double distance, int flags) {
        throw exc();
    }

    @Override
    public EdgeIteratorState edge(int a, int b, double distance, boolean bothDirections) {
        throw exc();
    }

    @Override
    public Graph copyTo(Graph g) {
        throw exc();
    }

    @Override
    public GraphExtension getExtension() {
        return wrappedExtension;
    }

    private UnsupportedOperationException exc() {
        return new UnsupportedOperationException("QueryGraph cannot be modified.");
    }

    class QueryGraphTurnExt extends TurnCostExtension {
        private final TurnCostExtension mainTurnExtension;

        public QueryGraphTurnExt() {
            this.mainTurnExtension = (TurnCostExtension) mainGraph.getExtension();
        }

        @Override
        public long getTurnCostFlags(int edgeFrom, int nodeVia, int edgeTo) {
            if (isVirtualNode(nodeVia)) {
                return 0;
            } else if (isVirtualEdge(edgeFrom) || isVirtualEdge(edgeTo)) {
                if (isVirtualEdge(edgeFrom)) {
                    edgeFrom = queryResults.get((edgeFrom - mainEdges) / 4).getClosestEdge().getEdge();
                }
                if (isVirtualEdge(edgeTo)) {
                    edgeTo = queryResults.get((edgeTo - mainEdges) / 4).getClosestEdge().getEdge();
                }
                return mainTurnExtension.getTurnCostFlags(edgeFrom, nodeVia, edgeTo);

            } else {
                return mainTurnExtension.getTurnCostFlags(edgeFrom, nodeVia, edgeTo);
            }
        }
    }
}<|MERGE_RESOLUTION|>--- conflicted
+++ resolved
@@ -154,11 +154,7 @@
         mainGraph = graph;
         mainNodeAccess = graph.getNodeAccess();
         mainNodes = graph.getNodes();
-<<<<<<< HEAD
-        mainEdges = graph.getAllEdges().getMaxId() + 1;
-=======
         mainEdges = graph.getAllEdges().length();
->>>>>>> 7e9c82c2
 
         if (mainGraph.getExtension() instanceof TurnCostExtension)
             wrappedExtension = new QueryGraphTurnExt();
