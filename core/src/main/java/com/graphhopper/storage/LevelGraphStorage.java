--- conflicted
+++ resolved
@@ -20,14 +20,10 @@
 import com.graphhopper.routing.util.AllEdgesSkipIterator;
 import com.graphhopper.routing.util.EdgeFilter;
 import com.graphhopper.routing.util.EncodingManager;
-<<<<<<< HEAD
-import com.graphhopper.util.*;
-=======
 import com.graphhopper.util.EdgeIteratorState;
 import com.graphhopper.util.EdgeIterator;
 import com.graphhopper.util.EdgeSkipExplorer;
 import com.graphhopper.util.EdgeSkipIterator;
->>>>>>> 9a42711d
 
 /**
  * A Graph necessary for shortcut algorithms like Contraction Hierarchies. This class enables the
@@ -167,36 +163,23 @@
     }
 
     /**
-<<<<<<< HEAD
-     * Disconnects the higher node from lower nodes.
+     * Disconnects the edges (higher->lower node) via the specified edgeState pointing from lower to
+     * higher node.
      * <p>
-     * @param iter the edge from lower to higher
+     * @param edgeState the edge from lower to higher
      */
-    public void disconnect( EdgeSkipExplorer explorer, EdgeIteratorState iter )
+    public void disconnect( EdgeSkipExplorer explorer, EdgeIteratorState edgeState )
     {
         // search edge with opposite direction        
         // EdgeIteratorState tmpIter = getEdgeProps(iter.getEdge(), iter.getBaseNode());
-        EdgeSkipIterator tmpIter = explorer.setBaseNode(iter.getAdjNode());
-=======
-     * Disconnects the edges (higher->lower node) via the specified edgeState pointing from lower to
-     * higher node.
-     */
-    public void disconnect( EdgeSkipExplorer explorer, EdgeIteratorState edgeState )
-    {
-        // prevEdgePointer belongs to baseNode ... but now we need it for adjNode()!                       
-        EdgeSkipIterator tmpIter = (EdgeSkipIterator) explorer.setBaseNode(edgeState.getAdjNode());
->>>>>>> 9a42711d
+        EdgeSkipIterator tmpIter = explorer.setBaseNode(edgeState.getAdjNode());
         int tmpPrevEdge = EdgeIterator.NO_EDGE;
         boolean found = false;
         while (tmpIter.next())
         {
-<<<<<<< HEAD
-            if (tmpIter.getEdge() == iter.getEdge())
-=======
             // If we disconnect shortcuts only we could run normal algos on the graph too
             // BUT CH queries will be 10-20% slower and preparation will be 10% slower
             if (/*tmpIter.isShortcut() &&*/tmpIter.getEdge() == edgeState.getEdge())
->>>>>>> 9a42711d
             {
                 found = true;
                 break;
@@ -205,11 +188,7 @@
             tmpPrevEdge = tmpIter.getEdge();
         }
         if (found)
-<<<<<<< HEAD
-            internalEdgeDisconnect(iter.getEdge(), (long) tmpPrevEdge * edgeEntryBytes, iter.getAdjNode(), iter.getBaseNode());
-=======
             internalEdgeDisconnect(edgeState.getEdge(), (long) tmpPrevEdge * edgeEntryBytes, edgeState.getAdjNode(), edgeState.getBaseNode());
->>>>>>> 9a42711d
     }
 
     @Override
